--- conflicted
+++ resolved
@@ -73,14 +73,6 @@
 
 const BLOGGER_SANS_FONT: &'static [u8] = include_resource!(font: "blogger/Blogger Sans.ttf");
 
-<<<<<<< HEAD
-#[derive(Copy, Clone)]
-pub struct Vertex {
-    position: [f32; 3],
-}
-
-implement_vertex!(Vertex, position);
-
 pub fn create_foo_vertices(mesh: &geom::half_edge::Mesh) -> Vec<Vertex> {
     // const VERTICES_PER_FACE: usize = 3;
 
@@ -93,8 +85,6 @@
     vertices
 }
 
-=======
->>>>>>> 5ba85aa1
 pub fn create_delaunay_vertices(geometry: &Geometry) -> Vec<Vertex> {
     const VERTICES_PER_FACE: usize = 3;
 
@@ -285,97 +275,6 @@
             },
         }.compute()
     }
-<<<<<<< HEAD
-}
-
-fn draw_params<'a>(polygon_mode: PolygonMode) -> DrawParameters<'a> {
-    use glium::{BackfaceCullingMode, Depth, DepthTest};
-    use glium::draw_parameters::{Smooth};
-
-    DrawParameters {
-        backface_culling: BackfaceCullingMode::CullClockwise,
-        depth: Depth {
-            test: DepthTest::IfLess,
-            write: true,
-            ..Depth::default()
-        },
-        polygon_mode: polygon_mode,
-        line_width: Some(0.5),
-        point_size: Some(5.0),
-        smooth: Some(Smooth::Nicest),
-        ..DrawParameters::default()
-    }
-}
-
-struct Resources {
-    context: Rc<Context>,
-
-    half_edge_vertex_buffer: VertexBuffer<Vertex>,
-    delaunay_vertex_buffer: VertexBuffer<Vertex>,
-    voronoi_vertex_buffer: VertexBuffer<Vertex>,
-    index_buffer: NoIndices,
-
-    text_vertex_buffer: VertexBuffer<text::Vertex>,
-    text_index_buffer: IndexBuffer<u8>,
-
-    flat_shaded_program: Program,
-    text_program: Program,
-    unshaded_program: Program,
-
-    blogger_sans_font: Font<'static>,
-}
-
-struct RenderTarget<'a> {
-    frame: Frame,
-    hidpi_factor: f32,
-    resources: &'a Resources,
-    camera: ComputedCamera,
-    hud_matrix: Matrix4<f32>,
-}
-
-impl<'a> RenderTarget<'a> {
-    fn render_hud_text(&mut self, text: &str, text_size: f32, position: Point2<f32>, color: Color) {
-        use glium::texture::Texture2d;
-        use glium::uniforms::MagnifySamplerFilter;
-
-        let text_texture = TextTexture::new(&self.resources.blogger_sans_font, text, text_size * self.hidpi_factor);
-        let texture = Texture2d::new(&self.resources.context, &text_texture).unwrap();
-
-        let params = {
-            use glium::Blend;
-            use glium::BlendingFunction::Addition;
-            use glium::LinearBlendingFactor::*;
-
-            let blending_function = Addition {
-                source: SourceAlpha,
-                destination: OneMinusSourceAlpha
-            };
-
-            DrawParameters {
-                blend: Blend {
-                    color: blending_function,
-                    alpha: blending_function,
-                    constant_value: (1.0, 1.0, 1.0, 1.0),
-                },
-                ..DrawParameters::default()
-            }
-        };
-
-        self.frame.draw(
-            &self.resources.text_vertex_buffer,
-            &self.resources.text_index_buffer,
-            &self.resources.text_program,
-            &uniform! {
-                color:    color,
-                text:     texture.sampled().magnify_filter(MagnifySamplerFilter::Nearest),
-                proj:     math::array_m4(self.hud_matrix),
-                model:    math::array_m4(text_texture.matrix(position * self.hidpi_factor)),
-            },
-            &params,
-        ).unwrap();
-    }
-=======
->>>>>>> 5ba85aa1
 
     fn create_hud_camera(&self, (frame_width, frame_height): (u32, u32)) -> Matrix4<f32> {
         cgmath::ortho(0.0, frame_width as f32, frame_height as f32, 0.0, -1.0, 1.0)
@@ -403,17 +302,6 @@
     }
 
     if state.is_showing_mesh {
-<<<<<<< HEAD
-        target.render_unshaded(&resources.delaunay_vertex_buffer, color::RED, PolygonMode::Line);
-        target.render_unshaded(&resources.voronoi_vertex_buffer, color::YELLOW, PolygonMode::Point);
-        target.render_unshaded(&resources.voronoi_vertex_buffer, color::WHITE, PolygonMode::Line);
-    }
-
-    if state.is_wireframe {
-        target.render_unshaded(&resources.half_edge_vertex_buffer, color::BLACK, PolygonMode::Line);
-    } else {
-        target.render_flat_shaded(&resources.half_edge_vertex_buffer, state.light_dir, color::GREEN);
-=======
         target.render_points(&resources.delaunay_vertex_buffer, 5.0, color::RED);
         target.render_points(&resources.voronoi_vertex_buffer, 5.0, color::YELLOW);
         target.render_lines(&resources.voronoi_vertex_buffer, 0.5, color::WHITE);
@@ -423,7 +311,6 @@
         target.render_lines(&resources.delaunay_vertex_buffer, 0.5, color::BLACK);
     } else {
         target.render_solid(&resources.delaunay_vertex_buffer, state.light_dir, color::GREEN);
->>>>>>> 5ba85aa1
     }
 
     target.render_hud_text(&state.frames_per_second.to_string(), 12.0, Point2::new(2.0, 2.0), color::BLACK);
@@ -464,20 +351,17 @@
     let resources = {
         use rusttype::FontCollection;
 
-        let geometry = geom::icosahedron().subdivide(POLYHEDRON_SUBDIVS);
-<<<<<<< HEAD
-        let foosahedron = geom::half_edge::icosahedron(1.0);
-=======
+        let ori_geometry = geom::icosahedron().subdivide(POLYHEDRON_SUBDIVS);
+        let geometry = geom::half_edge::icosahedron(1.0);
         let star_field = StarField::generate(STAR_FIELD_RADIUS);
->>>>>>> 5ba85aa1
         let font_collection = FontCollection::from_bytes(BLOGGER_SANS_FONT);
 
         Resources {
             context: display.get_context().clone(),
 
-            half_edge_vertex_buffer: VertexBuffer::new(&display, &create_foo_vertices(&foosahedron)).unwrap(),
-            delaunay_vertex_buffer: VertexBuffer::new(&display, &create_delaunay_vertices(&geometry)).unwrap(),
-            voronoi_vertex_buffer: VertexBuffer::new(&display, &create_voronoi_vertices(&geometry)).unwrap(),
+            // delaunay_vertex_buffer: VertexBuffer::new(&display, &create_delaunay_vertices(&geometry)).unwrap(),
+            delaunay_vertex_buffer: VertexBuffer::new(&display, &create_foo_vertices(&geometry)).unwrap(),
+            voronoi_vertex_buffer: VertexBuffer::new(&display, &create_voronoi_vertices(&ori_geometry)).unwrap(),
             index_buffer: NoIndices(PrimitiveType::TrianglesList),
 
             text_vertex_buffer: VertexBuffer::new(&display, &text::TEXTURE_VERTICES).unwrap(),
